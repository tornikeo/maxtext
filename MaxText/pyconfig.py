--- conflicted
+++ resolved
@@ -64,12 +64,8 @@
 
 
 def validate_model_name(s: str) -> bool:
-<<<<<<< HEAD
-  valid_model_names= ('default', 'llama2-7b', 'llama2-8x7b') # currently supported models
-=======
   # currently supported models
-  valid_model_names= ('default', 'llama2-7b', 'mistral-7b', 'gamma-7b','gamma-2b')
->>>>>>> ec9cdce1
+  valid_model_names= ('default', 'llama2-7b', 'mistral-7b', 'mixtral-8x7b', 'gamma-7b','gamma-2b')
   if s not in valid_model_names:
     raise ValueError(
       "Invalid model name was passed. Valid options ", valid_model_names
@@ -195,53 +191,6 @@
     ''' Update model config variables
     '''
     validate_model_name(raw_keys['model_name'])
-<<<<<<< HEAD
-    if raw_keys['model_name'] == 'llama2-7b':
-      max_logging.log(f"Running Model: {raw_keys['model_name']}")
-      llama2_7b_model_vars = {
-        'base_emb_dim': 4096,
-        'base_num_query_heads': 32,
-        'base_num_kv_heads': 8,
-        'base_mlp_dim': 14336,
-        'base_num_decoder_layers': 32,
-        'head_dim': 128,
-        'mlp_activations': ['silu','linear'],
-        'vocab_size': 32000,
-        'enable_dropout': False,
-        'attention':'dot_product',
-        'vocab_relative_path':'tokenizer.model',
-        'logits_via_embedding': False,
-        'rms_norm_epsilon': 1e-05,
-        'add_bos': True,
-        'add_eos': False,
-      }
-      raw_keys = validate_and_update_keys(raw_keys, llama2_7b_model_vars)
-    if raw_keys['model_name'] == 'llama2-8x7b':
-      max_logging.log(f"Running Model: {raw_keys['model_name']}")
-      llama2_7b_model_vars = {
-        #'base_emb_dim': 4096,
-        'base_emb_dim': 256,
-        'base_num_query_heads': 32,
-        'base_num_kv_heads': 8,
-        'base_mlp_dim': 14336,
-        #'base_num_decoder_layers': 32,
-        'base_num_decoder_layers': 4,
-        'head_dim': 128,
-        'mlp_activations': ['silu','linear'],
-        'vocab_size': 32000,
-        'enable_dropout': False,
-        'attention':'dot_product',
-        'vocab_relative_path':'tokenizer.model',
-        'logits_via_embedding': False,
-        'rms_norm_epsilon': 1e-05,
-        'add_bos': True,
-        'add_eos': False,
-        'num_experts': 4,
-        'num_experts_per_tok': 2,
-        'scan_layers': False
-      }
-      raw_keys = validate_and_update_keys(raw_keys, llama2_7b_model_vars)
-=======
     max_logging.log(f"Running Model: {raw_keys['model_name']}")
 
     if raw_keys['model_name'] != 'default':
@@ -250,7 +199,7 @@
         model_vars = yaml.safe_load(file)
       raw_keys = validate_and_update_keys(raw_keys, model_vars)
 
->>>>>>> ec9cdce1
+
 
 def validate_and_update_keys(raw_keys, model_keys):
   ''' Validate and update model specific config keys
