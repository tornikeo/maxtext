--- conflicted
+++ resolved
@@ -412,10 +412,8 @@
 
     raw_keys["num_slices"] = max_utils.get_num_slices(raw_keys)
     raw_keys["quantization_local_shard_count"] = get_quantization_local_shard_count(raw_keys)
-<<<<<<< HEAD
-=======
+
     raw_keys = create_parallelisms_list(raw_keys)
->>>>>>> 1e396085
     raw_keys = set_and_validate_pipeline_config(raw_keys)
 
     if raw_keys["dataset_type"] == "c4_mlperf":
@@ -473,9 +471,7 @@
       raw_keys = validate_and_update_keys(raw_keys, model_vars, config_name)
     return updated_keys
 
-
-<<<<<<< HEAD
-=======
+  
 def create_parallelisms_list(raw_keys):
   ici_parallelism = [
       raw_keys["ici_data_parallelism"],
@@ -502,7 +498,6 @@
   return raw_keys
 
 
->>>>>>> 1e396085
 def validate_multiple_slices(raw_keys):
   if (
       math.fabs(
@@ -526,9 +521,7 @@
 
 def set_and_validate_pipeline_config(raw_keys):
   if using_pipeline_parallelism(raw_keys):
-<<<<<<< HEAD
     raw_keys["using_pipeline_parallelism"] = True
-=======
 
     def modify_activation_embed_and_logits_batch(logical_axis_rules):
       for idx, logical_rule in enumerate(logical_axis_rules):
@@ -577,7 +570,6 @@
     raw_keys["using_pipeline_parallelism"] = True
     raw_keys["logical_axis_rules"] = modify_activation_embed_and_logits_batch(raw_keys["logical_axis_rules"])
     raw_keys = pipeline_first_axis(raw_keys)
->>>>>>> 1e396085
     num_stages = int(raw_keys["ici_pipeline_parallelism"] * raw_keys["dcn_pipeline_parallelism"])
     if raw_keys["num_pipeline_repeats"] == -1:
       num_pipeline_repeats, remainder = divmod(
