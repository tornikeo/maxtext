--- conflicted
+++ resolved
@@ -194,10 +194,7 @@
       "key_proj",
       "value_proj",
       "out_proj",
-<<<<<<< HEAD
-=======
       "qkv_proj",
->>>>>>> bc5e7e2d
   ]
   assert keys["decoder_layer_input"] != "remat", "Cannot remeterialize this tensor with scan_layers=True"
   tensors_on_device = []
