--- conflicted
+++ resolved
@@ -197,9 +197,6 @@
 
     return jnp.where(output_mask, 0.0, DEFAULT_MASK_VALUE) if output_mask is not None else None
 
-<<<<<<< HEAD
-  def apply_attention(self, query: Array, key: Array | KVTensor, value: Array | KVTensor, decoder_segment_ids: Array | None, lengths: Array | None, model_mode: str, use_ragged_attention: bool = False):
-=======
   def apply_attention(
       self,
       query: Array,
@@ -210,7 +207,6 @@
       model_mode: str,
       use_ragged_attention: bool = False,
   ):
->>>>>>> 2b0dab75
     self.check_attention_inputs(query, key, value)
     length = query.shape[-3]
     if use_ragged_attention and model_mode == common_types.MODEL_MODE_AUTOREGRESSIVE:
@@ -250,23 +246,14 @@
     else:
       raise ValueError(f"Unexpected attention kernel {self.attention_kernel=}.")
 
-<<<<<<< HEAD
-
-  def ragged_attention(self, query: Array, key: Array | KVTensor, value: Array | KVTensor, lengths: Array, block_size: int) -> tuple[Array, Array, Array]:
-=======
   def ragged_attention(
       self, query: Array, key: Array | KVTensor, value: Array | KVTensor, lengths: Array, block_size: int
   ) -> tuple[Array, Array, Array]:
->>>>>>> 2b0dab75
     """Ragged Attention."""
     if isinstance(query, KVTensor) or isinstance(query, KVTensor):
       raise TypeError("Ragged attention does not currently support quantized tensors.")
     b = nn.logical_to_mesh_axes(self.ragged_lengths_names)
     bsnd = nn.logical_to_mesh_axes(self.cache_logical_axis_names)
-<<<<<<< HEAD
-=======
-
->>>>>>> 2b0dab75
     @functools.partial(
         shard_map,
         mesh=self.mesh,
@@ -288,9 +275,6 @@
 
     return wrap_ragged_attention(query, key, value, lengths, block_size)
 
-<<<<<<< HEAD
-  def tpu_flash_attention(self, query: Array, key: Array, value: Array, decoder_segment_ids: Array | None, attn_logits_soft_cap: float | None = None) -> Array:
-=======
   def tpu_flash_attention(
       self,
       query: Array,
@@ -299,7 +283,6 @@
       decoder_segment_ids: Array | None,
       attn_logits_soft_cap: float | None = None,
   ) -> Array:
->>>>>>> 2b0dab75
     """TPU Flash Attention."""
     # Transpose to ('batch', 'heads', 'length', 'kv')
     query = jnp.transpose(query, axes=(0, 2, 1, 3))
@@ -673,13 +656,8 @@
     cached_lengths_var = self.variable(
         "cache",
         "cached_ar_lengths",
-<<<<<<< HEAD
-        nn.with_logical_partitioning(jnp.zeros, (CACHE_BATCH, )),
-        (cache_logical_shape[0], ),
-=======
         nn.with_logical_partitioning(jnp.zeros, (CACHE_BATCH,)),
         (cache_logical_shape[0],),
->>>>>>> 2b0dab75
         jnp.int32,
     )
 
@@ -797,10 +775,6 @@
           one_token_value_shaped_for_cache, ar_cache_axis_names
       )
 
-<<<<<<< HEAD
-
-=======
->>>>>>> 2b0dab75
     ar_cache_update_idx = jnp.squeeze(one_hot_indices)
     ar_cache_sequence_axis = ar_cache_update_axis = ar_cache_axis_names.index(CACHE_SEQUENCE)
     ar_cache_batch_axis = ar_cache_axis_names.index(CACHE_BATCH)
@@ -822,32 +796,21 @@
         new_token_locations[ar_cache_batch_axis] = i
         return val.at[tuple(cache_locations)].set(one_token_value_shaped_for_cache[tuple(new_token_locations)])
 
-<<<<<<< HEAD
-      cached_key_var.value = jax.lax.fori_loop(0, one_token_key_shaped_for_cache.shape[0], key_body, cached_key_var.value, unroll=8)
-      cached_value_var.value = jax.lax.fori_loop(0, one_token_value_shaped_for_cache.shape[0], value_body, cached_value_var.value, unroll=8)
-=======
       cached_key_var.value = jax.lax.fori_loop(
           0, one_token_key_shaped_for_cache.shape[0], key_body, cached_key_var.value, unroll=8
       )
       cached_value_var.value = jax.lax.fori_loop(
           0, one_token_value_shaped_for_cache.shape[0], value_body, cached_value_var.value, unroll=8
       )
->>>>>>> 2b0dab75
 
     else:
       one_hot_indices = one_hot_indices.astype(int)
       cached_key_var.value = jax.lax.dynamic_update_index_in_dim(
-<<<<<<< HEAD
-        cached_key_var.value, one_token_key_shaped_for_cache, ar_cache_update_idx, ar_cache_update_axis)
-      cached_value_var.value = jax.lax.dynamic_update_index_in_dim(
-        cached_value_var.value, one_token_value_shaped_for_cache, ar_cache_update_idx, ar_cache_update_axis)
-=======
           cached_key_var.value, one_token_key_shaped_for_cache, ar_cache_update_idx, ar_cache_update_axis
       )
       cached_value_var.value = jax.lax.dynamic_update_index_in_dim(
           cached_value_var.value, one_token_value_shaped_for_cache, ar_cache_update_idx, ar_cache_update_axis
       )
->>>>>>> 2b0dab75
 
     cached_key_var.value = nn.with_logical_constraint(cached_key_var.value, ar_cache_axis_names)
     cached_value_var.value = nn.with_logical_constraint(cached_value_var.value, ar_cache_axis_names)
@@ -909,11 +872,6 @@
     if not is_initialized:
       raise ValueError("Error, we can't do autoregression if we haven't seeded the KV Cache.")
 
-<<<<<<< HEAD
-    cached_ar_key_vars, cached_ar_value_vars, cached_ar_segment_id_var, cache_ar_index_var, cache_ar_lengths_var = self._get_ar_cache_vars(batch, heads, kv_head_size)
-
-    self.update_ar_key_value(key, value, cached_ar_key_vars, cached_ar_value_vars, cache_ar_index_var.value, cache_ar_lengths_var.value, use_ragged_attention)
-=======
     cached_ar_key_vars, cached_ar_value_vars, cached_ar_segment_id_var, cache_ar_index_var, cache_ar_lengths_var = (
         self._get_ar_cache_vars(batch, heads, kv_head_size)
     )
@@ -927,18 +885,13 @@
         cache_ar_lengths_var.value,
         use_ragged_attention,
     )
->>>>>>> 2b0dab75
     active_indicator = jnp.zeros((batch, 1), dtype=jnp.int32) + common_types.DECODING_ACTIVE_SEQUENCE_INDICATOR
     cached_ar_segment_id_var.value = jax.lax.dynamic_update_index_in_dim(
         cached_ar_segment_id_var.value, active_indicator, jnp.squeeze(cache_ar_index_var.value), 1
     )
-<<<<<<< HEAD
-    cache_ar_index_var.value = jnp.mod(cache_ar_index_var.value + 1, self.max_target_length - self.max_prefill_predict_length)
-=======
     cache_ar_index_var.value = jnp.mod(
         cache_ar_index_var.value + 1, self.max_target_length - self.max_prefill_predict_length
     )
->>>>>>> 2b0dab75
     cache_ar_lengths_var.value = cache_ar_lengths_var.value.at[:].add(1)
 
     # The below retrieves the existing prefill cache variables, not creating new ones
@@ -956,13 +909,6 @@
         self.get_cached_values(cached_ar_key_vars, key.dtype, self.ar_cache_axis_order),
         self.get_cached_values(cached_ar_value_vars, value.dtype, self.ar_cache_axis_order),
         cached_ar_segment_id_var.value,
-<<<<<<< HEAD
-        cache_ar_lengths_var.value
-    )
-    return cached_prefill, cached_ar
-
-  def kv_cache(self, key: Array, value: Array, decoder_segment_ids: Array, model_mode: str, use_ragged_attention: bool = False) -> tuple:
-=======
         cache_ar_lengths_var.value,
     )
     return cached_prefill, cached_ar
@@ -970,7 +916,6 @@
   def kv_cache(
       self, key: Array, value: Array, decoder_segment_ids: Array, model_mode: str, use_ragged_attention: bool = False
   ) -> tuple:
->>>>>>> 2b0dab75
     """KV cache takes the current state and updates the state accordingly.
 
     The key and value have dimension [b, s, n_kv, d],
@@ -1025,13 +970,9 @@
 
   @nn.compact
   def __call__(self, query, key, value, decoder_segment_ids, model_mode):
-<<<<<<< HEAD
-    prefill_kv_cache, ar_kv_cache = self.kv_cache(key, value, decoder_segment_ids, model_mode, use_ragged_attention=self.use_ragged_attention)
-=======
     prefill_kv_cache, ar_kv_cache = self.kv_cache(
         key, value, decoder_segment_ids, model_mode, use_ragged_attention=self.use_ragged_attention
     )
->>>>>>> 2b0dab75
 
     prefill_unnormalized_output, prefill_exponentials_max, prefill_exponentials_sum = self.apply_attention(
         query=query,
