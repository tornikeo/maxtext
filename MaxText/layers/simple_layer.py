--- conflicted
+++ resolved
@@ -24,12 +24,8 @@
 
 
 class SimpleDecoderLayer(nn.Module):
-<<<<<<< HEAD
-  """ Decoder layer consisting of a single [embed, embed] weight matrix """
-=======
   """Decoder layer consisting of a single [embed, embed] weight matrix"""
 
->>>>>>> 2b0dab75
   config: common_types.Config
   mesh: Mesh
   quant: Optional[quantizations.AqtQuantization] = None
@@ -47,31 +43,16 @@
     else:
       return inputs @ self.weight_mat.astype(inputs.dtype)
 
-<<<<<<< HEAD
-class SimpleMlpDecoderLayer(nn.Module):
-  """ Decoder layer consisting of [embed,mlp] followed by an [mlp,embed] matmul. """
-=======
 
 class SimpleMlpDecoderLayer(nn.Module):
   """Decoder layer consisting of [embed,mlp] followed by an [mlp,embed] matmul."""
 
->>>>>>> 2b0dab75
   config: common_types.Config
   mesh: Mesh
   quant: Optional[quantizations.AqtQuantization] = None
 
   def setup(self):
     self.ff_1 = self.param(
-<<<<<<< HEAD
-      'ff_1',
-      nn.with_logical_partitioning(nn.initializers.lecun_normal(), ("embed", "mlp")),
-      (self.config.emb_dim, self.config.mlp_dim)
-    )
-    self.ff_2 = self.param(
-      'ff_2',
-      nn.with_logical_partitioning(nn.initializers.lecun_normal(), ("mlp", "embed")),
-      (self.config.mlp_dim, self.config.emb_dim)
-=======
         "ff_1",
         nn.with_logical_partitioning(nn.initializers.lecun_normal(), ("embed", "mlp")),
         (self.config.emb_dim, self.config.mlp_dim),
@@ -80,7 +61,6 @@
         "ff_2",
         nn.with_logical_partitioning(nn.initializers.lecun_normal(), ("mlp", "embed")),
         (self.config.mlp_dim, self.config.emb_dim),
->>>>>>> 2b0dab75
     )
 
   def __call__(self, inputs: jnp.ndarray, positions, segmentation, deterministic, model_mode):
