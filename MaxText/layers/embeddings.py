#  Copyright 2023 Google LLC
#
#  Licensed under the Apache License, Version 2.0 (the "License");
#  you may not use this file except in compliance with the License.
#  You may obtain a copy of the License at
#
#       https://www.apache.org/licenses/LICENSE-2.0
#
#  Unless required by applicable law or agreed to in writing, software
#  distributed under the License is distributed on an "AS IS" BASIS,
#  WITHOUT WARRANTIES OR CONDITIONS OF ANY KIND, either express or implied.
#  See the License for the specific language governing permissions and
#  limitations under the License.

"""Embedding Layers."""

from typing import Any, Optional

from flax import linen as nn
import jax
from jax import lax
import jax.numpy as jnp
from layers import initializers

Config = Any
Array = jnp.ndarray
DType = jnp.dtype

Initializer = initializers.Initializer
default_embed_init = initializers.default_embed_init
with_logical_partitioning = nn.with_logical_partitioning

_MAX_WAVELENGTH = 10_000


class Embed(nn.Module):
  """A parameterized function from integers [0, n) to d-dimensional vectors.

  Attributes:
    num_embeddings: number of embeddings.
    features: number of feature dimensions for each embedding.
    dtype: the dtype of the embedding vectors (default: float32).
    embedding_init: embedding initializer.
  """

  # pylint: disable=attribute-defined-outside-init
  config: Config
  num_embeddings: int
  features: int
  cast_input_dtype: Optional[DType] = None
  dtype: DType = jnp.float32
  attend_dtype: Optional[DType] = None
  embedding_init: Initializer = default_embed_init

  def setup(self):
    self.embedding = self.param(
        "embedding",
        with_logical_partitioning(self.embedding_init, ("vocab", "embed")),
        (self.num_embeddings, self.features),
        self.config.weight_dtype,
    )

  def __call__(self, inputs: Array) -> Array:
    """Embeds the inputs along the last dimension.

    Args:
      inputs: input data, all dimensions are considered batch dimensions.

    Returns:
      Output which is embedded input data.  The output shape follows the input,
      with an additional `features` dimension appended.
    """
    cfg = self.config
    if self.cast_input_dtype:
      inputs = inputs.astype(self.cast_input_dtype)
    if not jnp.issubdtype(inputs.dtype, jnp.integer):
      raise ValueError("Input type must be an integer or unsigned integer.")

    if cfg.use_iota_embed:
      iota = lax.iota(jnp.int32, self.num_embeddings)
      one_hot = jnp.array(inputs[..., jnp.newaxis] == iota, dtype=self.dtype)
      output = jnp.dot(one_hot, jnp.asarray(self.embedding, self.dtype))
    else:
      output = jnp.asarray(self.embedding, self.dtype)[inputs]
    output = nn.with_logical_constraint(output, ("activation_batch", "activation_length", "activation_embed"))
    return output

  def attend(self, query: Array) -> Array:
    """Attend over the embedding using a query array.

    Args:
      query: array with last dimension equal the feature depth `features` of the
        embedding.

    Returns:
      An array with final dim `num_embeddings` corresponding to the batched
      inner-product of the array of query vectors against each embedding.
      Commonly used for weight-sharing between embeddings and logit transform
      in NLP models.
    """
    dtype = self.attend_dtype if self.attend_dtype is not None else self.dtype
    return jnp.dot(query, jnp.asarray(self.embedding, jnp.bfloat16).T)


class RotaryEmbedding(nn.Module):
  """RoPE

  Attributes:
    min_timescale: Start of the geometric index. Determines the periodicity of
      the added signal.
    max_timescale: End of the geometric index. Determines the frequency of the
      added signal.
    embedding_dims: Dimension of the embedding to be generated.
  """

  min_timescale: int = 1
  max_timescale: int = 10_000
  embedding_dims: int = 0
  cast_as_fprop_dtype: bool = True
  fprop_dtype: DType = jnp.bfloat16

  def setup(self) -> None:
    if self.embedding_dims % 2:
<<<<<<< HEAD
      print("self.embedding_dims", self.embedding_dims)
      raise ValueError(
          'Embedding dim for rotary position embedding must be a multiple of 2.'
      )
=======
      raise ValueError("Embedding dim for rotary position embedding must be a multiple of 2.")
>>>>>>> 18ba1a7d

  def __call__(
      self,  # pytype: disable=signature-mismatch  # overriding-parameter-count-checks
      inputs: jax.Array,
      position: jax.Array,
  ) -> jax.Array:
    """Generates a jax.Array of sinusoids with different frequencies.

    Args:
      inputs: The input sequence on which to apply the Rotary position
        embedding. Since rotary position embeddings are applied to query and
        keys after projection, it is assumed of shape [B, S, N, H].
      position: Optional position jax.Array which denotes the position of each
        token in the sequence. This only needs to be supplied when the sequence
        is packed. It is of shape [B, S].

    Returns:
      a jax.Array of shape [B, S, N, H] which includes the inputs together with
      the rotary position embedding incorporated in it.
    """
    assert position is not None
    if len(inputs.shape) != 4:
      raise ValueError("Input is assumed to be a rank 4 tensor of shape" "[batch, sequence, heads, dims].")
    if self.embedding_dims != inputs.shape[3]:
      raise ValueError(
          "The embedding dims of the rotary position embedding" "must match the hidden dimension of the inputs."
      )
    half_embedding_dim = self.embedding_dims // 2
    fraction = 2 * jnp.arange(0, half_embedding_dim) / self.embedding_dims
    timescale = self.min_timescale * (self.max_timescale / self.min_timescale) ** fraction
    position = position[:, :, jnp.newaxis, jnp.newaxis]
    sinusoid_inp = position / timescale
    sin = jnp.sin(sinusoid_inp).astype(inputs.dtype)
    cos = jnp.cos(sinusoid_inp).astype(inputs.dtype)
    first_half, second_half = jnp.split(inputs, 2, axis=-1)
    first_part = first_half * cos - second_half * sin
    second_part = second_half * cos + first_half * sin
    if self.cast_as_fprop_dtype:
      first_part = first_part.astype(self.fprop_dtype)
      second_part = second_part.astype(self.fprop_dtype)
    x_out = jnp.concatenate((first_part, second_part), axis=-1)
    return x_out


class PositionalEmbedding(nn.Module):
  embedding_dims: int
  max_wavelength: int = _MAX_WAVELENGTH

  def __call__(
      self,  # pytype: disable=signature-mismatch  # overriding-parameter-count-checks
      input_embedding: jax.Array,
      position: jax.Array,
  ) -> jax.Array:
    num_timescales = self.embedding_dims // 2
    log_timescale_increment = jnp.log(float(self.max_wavelength)) / jnp.maximum(
        jnp.asarray(num_timescales, dtype=jnp.float32) - 1, 1
    )
    inv_timescales = jnp.exp(jnp.arange(num_timescales, dtype=jnp.float32) * -log_timescale_increment)
    position = position[:, :, jnp.newaxis]
    inv_timescales = inv_timescales[jnp.newaxis, jnp.newaxis, :]
    scaled_time = position * inv_timescales
    signal = jnp.concatenate([jnp.sin(scaled_time), jnp.cos(scaled_time)], axis=-1)
    # signal = jnp.pad(signal, [[0, jnp.mod(self.embedding_dims, 2)]])
    position_embedding = signal.astype(jnp.float32)
    return input_embedding + position_embedding<|MERGE_RESOLUTION|>--- conflicted
+++ resolved
@@ -121,14 +121,7 @@
 
   def setup(self) -> None:
     if self.embedding_dims % 2:
-<<<<<<< HEAD
-      print("self.embedding_dims", self.embedding_dims)
-      raise ValueError(
-          'Embedding dim for rotary position embedding must be a multiple of 2.'
-      )
-=======
       raise ValueError("Embedding dim for rotary position embedding must be a multiple of 2.")
->>>>>>> 18ba1a7d
 
   def __call__(
       self,  # pytype: disable=signature-mismatch  # overriding-parameter-count-checks
