"""
Copyright 2023 Google LLC

Licensed under the Apache License, Version 2.0 (the "License");
you may not use this file except in compliance with the License.
You may obtain a copy of the License at

     https://www.apache.org/licenses/LICENSE-2.0

Unless required by applicable law or agreed to in writing, software
distributed under the License is distributed on an "AS IS" BASIS,
WITHOUT WARRANTIES OR CONDITIONS OF ANY KIND, either express or implied.
See the License for the specific language governing permissions and
limitations under the License.
"""

# pylint: disable=missing-module-docstring, missing-function-docstring
import os
import sys
import jax
from jax.sharding import Mesh
from jax.experimental import mesh_utils

import unittest
import tensorflow as tf
import tensorflow_datasets as tfds

import pyconfig
from input_pipeline import _tfds_data_processing
from input_pipeline import input_pipeline_interface


class TfdsDataProcessingTest(unittest.TestCase):

  def setUp(self):
    super().setUp()
    pyconfig.initialize(
        [sys.argv[0], "configs/base.yml"],
        per_device_batch_size=1,
        run_name="test",
        mesh_axes=["data"],
        logical_axis_rules=[["batch", "data"]],
        data_sharding=["data"],
        base_output_directory="gs://max-experiments/",
        dataset_path="gs://maxtext-dataset/",
        tokenizer_path="../assets/tokenizer",
        enable_checkpointing=False,
        eval_interval=10,
    )
    os.environ["TFDS_DATA_DIR"] = pyconfig.config.dataset_path
    self.config = pyconfig.config
    self.mesh_shape_1d = (len(jax.devices()),)
    self.mesh = Mesh(mesh_utils.create_device_mesh(self.mesh_shape_1d), self.config.mesh_axes)
    self.process_indices = input_pipeline_interface.get_process_loading_real_data(
        self.config.data_sharding,
        self.config.global_batch_size_to_load,
        self.config.global_batch_size_to_train_on,
        self.config.max_target_length,
        self.mesh,
    )
    self.read_config = tfds.ReadConfig(
        shuffle_seed=self.config.data_shuffle_seed,
    )
    self.read_config.add_tfds_id = True
    self.train_ds = self._get_datasets()
    self.train_iter = _tfds_data_processing.make_tfds_train_iterator(self.config, self.mesh, self.process_indices)
    self.eval_iter = _tfds_data_processing.make_tfds_eval_iterator(self.config, self.mesh, self.process_indices)

  def _get_datasets(self):
    ds_builder = tfds.builder(self.config.dataset_name)
    self.read_config.input_context = tf.distribute.InputContext(
        input_pipeline_id=jax.process_index(),
        num_input_pipelines=jax.process_count(),
    )
    ds = ds_builder.as_dataset(split="train", read_config=self.read_config, shuffle_files=self.config.enable_data_shuffling)

    return ds

<<<<<<< HEAD
  def _get_train_iterator(self):
<<<<<<< HEAD
    train_iter, eval_iter = _tfds_data_processing.make_tfds_iterator(
      self.config, self.mesh, self.process_indices)
=======
    train_iter, eval_iter = _tfds_data_processing.make_tfds_iterator(self.config, self.mesh, self.process_indices)
>>>>>>> main
    return train_iter, eval_iter

=======
>>>>>>> 8baa5e31
  def test_train_ds(self):
    expected_shape = [jax.device_count(), self.config.max_target_length]
    # For training we pack multiple short examples in one example.
    # *_position and *_segmentation indicate the boundaries.
    batch = next(self.train_iter)
    self.assertEqual(
        {k: list(v.shape) for k, v in batch.items()},
        {
            "inputs": expected_shape,
            "inputs_position": expected_shape,
            "inputs_segmentation": expected_shape,
            "targets": expected_shape,
            "targets_position": expected_shape,
            "targets_segmentation": expected_shape,
        },
    )

  def test_ds_determinism(self):
    train_ds1 = self.train_ds.batch(64)
    train_ds1 = next(train_ds1.as_numpy_iterator())
    # reset the dataset loading
    train_ds = self._get_datasets()
    train_ds = train_ds.batch(64)
    train_ds2 = next(train_ds.as_numpy_iterator())

    self.assertCountEqual(train_ds1["tfds_id"], train_ds2["tfds_id"])

  def test_batch_determinism(self):
    batch1 = next(self.train_iter)
    train_iter = _tfds_data_processing.make_tfds_train_iterator(self.config, self.mesh, self.process_indices)
    batch2 = next(train_iter)
    self.assertTrue(tf.reduce_all(tf.equal(batch1["inputs"], batch2["inputs"])))
    self.assertTrue(tf.reduce_all(tf.equal(batch1["targets"], batch2["targets"])))
    self.assertTrue(tf.reduce_all(tf.equal(batch1["inputs_segmentation"], batch2["inputs_segmentation"])))
    self.assertTrue(tf.reduce_all(tf.equal(batch1["targets_segmentation"], batch2["targets_segmentation"])))
    self.assertTrue(tf.reduce_all(tf.equal(batch1["inputs_position"], batch2["inputs_position"])))
    self.assertTrue(tf.reduce_all(tf.equal(batch1["targets_position"], batch2["targets_position"])))

  def test_for_loop_repeatable(self):
    def get_first_batch(iterator):
      batch = None
      for batch in iterator:
        break
      return batch

    eval_batch1 = get_first_batch(self.eval_iter)
    eval_batch2 = get_first_batch(self.eval_iter)
    self.assertTrue((eval_batch1["inputs"] == eval_batch2["inputs"]).all())
    self.assertTrue((eval_batch1["targets"] == eval_batch2["targets"]).all())


if __name__ == "__main__":
  unittest.main()<|MERGE_RESOLUTION|>--- conflicted
+++ resolved
@@ -76,18 +76,6 @@
 
     return ds
 
-<<<<<<< HEAD
-  def _get_train_iterator(self):
-<<<<<<< HEAD
-    train_iter, eval_iter = _tfds_data_processing.make_tfds_iterator(
-      self.config, self.mesh, self.process_indices)
-=======
-    train_iter, eval_iter = _tfds_data_processing.make_tfds_iterator(self.config, self.mesh, self.process_indices)
->>>>>>> main
-    return train_iter, eval_iter
-
-=======
->>>>>>> 8baa5e31
   def test_train_ds(self):
     expected_shape = [jax.device_count(), self.config.max_target_length]
     # For training we pack multiple short examples in one example.
