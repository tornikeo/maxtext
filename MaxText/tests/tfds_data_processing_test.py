"""
Copyright 2023 Google LLC

Licensed under the Apache License, Version 2.0 (the "License");
you may not use this file except in compliance with the License.
You may obtain a copy of the License at

     https://www.apache.org/licenses/LICENSE-2.0

Unless required by applicable law or agreed to in writing, software
distributed under the License is distributed on an "AS IS" BASIS,
WITHOUT WARRANTIES OR CONDITIONS OF ANY KIND, either express or implied.
See the License for the specific language governing permissions and
limitations under the License.
"""

# pylint: disable=missing-module-docstring, missing-function-docstring
import os
import sys
import jax
from jax.sharding import Mesh
from jax.experimental import mesh_utils

import unittest
import tensorflow as tf
import tensorflow_datasets as tfds

import pyconfig
from input_pipeline import _tfds_data_processing
from input_pipeline import input_pipeline_interface


class TfdsDataProcessingTest(unittest.TestCase):

  def setUp(self):
    super().setUp()
    pyconfig.initialize(
        [sys.argv[0], "configs/base.yml"],
        per_device_batch_size=1,
        run_name="test",
        mesh_axes=["data"],
        logical_axis_rules=[["batch", "data"]],
        data_sharding=["data"],
        base_output_directory="gs://max-experiments/",
        dataset_path="gs://maxtext-dataset/",
        tokenizer_path="../assets/tokenizer",
        enable_checkpointing=False,
        eval_interval=10,
    )
    os.environ["TFDS_DATA_DIR"] = pyconfig.config.dataset_path
    self.config = pyconfig.config
    self.mesh_shape_1d = (len(jax.devices()),)
    self.mesh = Mesh(mesh_utils.create_device_mesh(self.mesh_shape_1d), self.config.mesh_axes)
    self.process_indices = input_pipeline_interface.get_process_loading_real_data(self.config, self.mesh)
    self.read_config = tfds.ReadConfig(
        shuffle_seed=self.config.data_shuffle_seed,
    )
    self.read_config.add_tfds_id = True
    self.train_ds = self._get_datasets()
    self.train_iter, self.eval_iter = self._get_train_iterator()

  def _get_datasets(self):
    ds_builder = tfds.builder(self.config.dataset_name)
    self.read_config.input_context = tf.distribute.InputContext(
        input_pipeline_id=jax.process_index(),
        num_input_pipelines=jax.process_count(),
    )
<<<<<<< HEAD
    ds = ds_builder.as_dataset(split="train", read_config=self.read_config,
                               shuffle_files=self.config.enable_data_shuffling)
=======
    ds = ds_builder.as_dataset(split="train", read_config=self.read_config, shuffle_files=self.config.enable_data_shuffling)
>>>>>>> 2b0dab75

    return ds

  def _get_train_iterator(self):
    train_iter, eval_iter = _tfds_data_processing.make_tfds_iterator(self.config, self.mesh, self.process_indices)
    return train_iter, eval_iter

  def test_train_ds(self):
    expected_shape = [jax.device_count(), self.config.max_target_length]
    # For training we pack multiple short examples in one example.
    # *_position and *_segmentation indicate the boundaries.
    batch = next(self.train_iter)
    self.assertEqual(
        {k: list(v.shape) for k, v in batch.items()},
        {
            "inputs": expected_shape,
            "inputs_position": expected_shape,
            "inputs_segmentation": expected_shape,
            "targets": expected_shape,
            "targets_position": expected_shape,
            "targets_segmentation": expected_shape,
        },
    )

  def test_ds_determinism(self):
    train_ds1 = self.train_ds.batch(64)
    train_ds1 = next(train_ds1.as_numpy_iterator())
    # reset the dataset loading
    train_ds = self._get_datasets()
    train_ds = train_ds.batch(64)
    train_ds2 = next(train_ds.as_numpy_iterator())

    self.assertCountEqual(train_ds1["tfds_id"], train_ds2["tfds_id"])

  def test_batch_determinism(self):
    batch1 = next(self.train_iter)
    train_iter, _ = self._get_train_iterator()
    batch2 = next(train_iter)
    self.assertTrue(tf.reduce_all(tf.equal(batch1["inputs"], batch2["inputs"])))
    self.assertTrue(tf.reduce_all(tf.equal(batch1["targets"], batch2["targets"])))
    self.assertTrue(tf.reduce_all(tf.equal(batch1["inputs_segmentation"], batch2["inputs_segmentation"])))
    self.assertTrue(tf.reduce_all(tf.equal(batch1["targets_segmentation"], batch2["targets_segmentation"])))
    self.assertTrue(tf.reduce_all(tf.equal(batch1["inputs_position"], batch2["inputs_position"])))
    self.assertTrue(tf.reduce_all(tf.equal(batch1["targets_position"], batch2["targets_position"])))

  def test_for_loop_repeatable(self):
    def get_first_batch(iterator):
      batch = None
      for batch in iterator:
        break
      return batch

    eval_batch1 = get_first_batch(self.eval_iter)
    eval_batch2 = get_first_batch(self.eval_iter)
    self.assertTrue((eval_batch1["inputs"] == eval_batch2["inputs"]).all())
    self.assertTrue((eval_batch1["targets"] == eval_batch2["targets"]).all())


if __name__ == "__main__":
  unittest.main()<|MERGE_RESOLUTION|>--- conflicted
+++ resolved
@@ -65,12 +65,7 @@
         input_pipeline_id=jax.process_index(),
         num_input_pipelines=jax.process_count(),
     )
-<<<<<<< HEAD
-    ds = ds_builder.as_dataset(split="train", read_config=self.read_config,
-                               shuffle_files=self.config.enable_data_shuffling)
-=======
     ds = ds_builder.as_dataset(split="train", read_config=self.read_config, shuffle_files=self.config.enable_data_shuffling)
->>>>>>> 2b0dab75
 
     return ds
 
